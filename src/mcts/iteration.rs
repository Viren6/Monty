--- conflicted
+++ resolved
@@ -79,14 +79,11 @@
 
         pos.make_move(mov);
 
-<<<<<<< HEAD
         if DEBUG.load(Ordering::Relaxed) { 
             println!("New action ({}, {}) -> {}", child_ptr.half(), child_ptr.idx(), mov);
         }
-=======
         // capture child hash (value is stored from the side to move at this child)
         child_hash = Some(pos.hash());
->>>>>>> 0e5cf100
 
         tree[child_ptr].inc_threads();
 
@@ -179,9 +176,8 @@
 
             let u = expl * child.policy() / (1 + child.visits()) as f32;
 
-<<<<<<< HEAD
-        q + u
-    })
+            q + u
+        })
 }
 
 pub fn print_board(pos: &ChessState) {
@@ -254,8 +250,4 @@
     }
     result += " -----------------\n";
     println!("{}", result);
-=======
-            q + u
-        })
->>>>>>> 0e5cf100
 }