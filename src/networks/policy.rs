use crate::chess::{
    consts::{Flag, Piece, Side},
    Board, Move,
};

use super::{
    accumulator::Accumulator,
    layer::{Layer, TransposedLayer},
};

// DO NOT MOVE
#[allow(non_upper_case_globals, dead_code)]
pub const PolicyFileDefaultName: &str = "nn-06e27b5ef6e7.network";
#[allow(non_upper_case_globals, dead_code)]
<<<<<<< HEAD
pub const CompressedPolicyName: &str = "nn-bef5cb915ecf.network";
=======
pub const CompressedPolicyName: &str = "nn-4b70c6924179.network";
#[allow(non_upper_case_globals, dead_code)]
pub const DatagenPolicyFileName: &str = "nn-6764ee301f3e.network";
>>>>>>> c89da0ff

const QA: i16 = 128;
const QB: i16 = 128;
const FACTOR: i16 = 32;

<<<<<<< HEAD
pub const L1: usize = 16384;
=======
#[cfg(not(feature = "datagen"))]
pub const L1: usize = 12288;
>>>>>>> c89da0ff

#[cfg(feature = "datagen")]
pub const L1: usize = 6144;

#[repr(C)]
#[derive(Clone, Copy)]
pub struct PolicyNetwork {
    l1: Layer<i8, { 768 * 4 }, L1>,
    l2: TransposedLayer<i8, { L1 / 2 }, NUM_MOVES_INDICES>,
}

impl PolicyNetwork {
    pub fn hl(&self, pos: &Board) -> Accumulator<i16, { L1 / 2 }> {
        let mut l1 = Accumulator([0; L1]);

        for (r, &b) in l1.0.iter_mut().zip(self.l1.biases.0.iter()) {
            *r = i16::from(b);
        }

        let mut feats = [0usize; 256];
        let mut count = 0;
        pos.map_features(|feat| {
            feats[count] = feat;
            count += 1;
        });

        l1.add_multi_i8(&feats[..count], &self.l1.weights);

        let mut res = Accumulator([0; L1 / 2]);

        for (elem, (&i, &j)) in res
            .0
            .iter_mut()
            .zip(l1.0.iter().take(L1 / 2).zip(l1.0.iter().skip(L1 / 2)))
        {
            let i = i32::from(i).clamp(0, i32::from(QA));
            let j = i32::from(j).clamp(0, i32::from(QA));
            *elem = ((i * j) / i32::from(QA / FACTOR)) as i16;
        }

        res
    }

    pub fn get(&self, pos: &Board, mov: &Move, hl: &Accumulator<i16, { L1 / 2 }>) -> f32 {
        let idx = map_move_to_index(pos, *mov);
        let weights = &self.l2.weights[idx];

        let mut res = 0;

        for (&w, &v) in weights.0.iter().zip(hl.0.iter()) {
            res += i32::from(w) * i32::from(v);
        }

        (res as f32 / f32::from(QA * FACTOR) + f32::from(self.l2.biases.0[idx])) / f32::from(QB)
    }
}

const NUM_MOVES_INDICES: usize = 2 * FROM_TO;
const FROM_TO: usize = OFFSETS[5][64] + PROMOS + 2 + 8;
const PROMOS: usize = 4 * 22;

pub fn map_move_to_index(pos: &Board, mov: Move) -> usize {
    let hm = if pos.king_index() % 8 > 3 { 7 } else { 0 };
    let flip = hm ^ if pos.stm() == Side::BLACK { 56 } else { 0 };

    let src = usize::from(mov.src() ^ flip);
    let dst = usize::from(mov.to() ^ flip);

    let good_see = usize::from(pos.see(&mov, -108));

    let idx = if mov.is_promo() {
        let ffile = src % 8;
        let tfile = dst % 8;
        let promo_id = 2 * ffile + tfile;

        OFFSETS[5][64] + (PROMOS / 4) * (mov.promo_pc() - Piece::KNIGHT) + promo_id
    } else if mov.flag() == Flag::QS || mov.flag() == Flag::KS {
        let is_ks = usize::from(mov.flag() == Flag::KS);
        let is_hm = usize::from(hm == 0);
        OFFSETS[5][64] + PROMOS + (is_ks ^ is_hm)
    } else if mov.flag() == Flag::DBL {
        OFFSETS[5][64] + PROMOS + 2 + (src % 8)
    } else {
        let pc = pos.get_pc(1 << mov.src()) - 2;
        let below = DESTINATIONS[src][pc] & ((1 << dst) - 1);

        OFFSETS[pc][src] + below.count_ones() as usize
    };

    FROM_TO * good_see + idx
}

macro_rules! init {
    (|$sq:ident, $size:literal | $($rest:tt)+) => {{
        let mut $sq = 0;
        let mut res = [{$($rest)+}; $size];
        while $sq < $size {
            res[$sq] = {$($rest)+};
            $sq += 1;
        }
        res
    }};
}

const OFFSETS: [[usize; 65]; 6] = {
    let mut offsets = [[0; 65]; 6];

    let mut curr = 0;

    let mut pc = 0;
    while pc < 6 {
        let mut sq = 0;

        while sq < 64 {
            offsets[pc][sq] = curr;
            curr += DESTINATIONS[sq][pc].count_ones() as usize;
            sq += 1;
        }

        offsets[pc][64] = curr;

        pc += 1;
    }

    offsets
};

const DESTINATIONS: [[u64; 6]; 64] = init!(|sq, 64| [
    PAWN[sq],
    KNIGHT[sq],
    bishop(sq),
    rook(sq),
    queen(sq),
    KING[sq]
]);

const A: u64 = 0x0101_0101_0101_0101;
const H: u64 = A << 7;

const DIAGS: [u64; 15] = [
    0x0100_0000_0000_0000,
    0x0201_0000_0000_0000,
    0x0402_0100_0000_0000,
    0x0804_0201_0000_0000,
    0x1008_0402_0100_0000,
    0x2010_0804_0201_0000,
    0x4020_1008_0402_0100,
    0x8040_2010_0804_0201,
    0x0080_4020_1008_0402,
    0x0000_8040_2010_0804,
    0x0000_0080_4020_1008,
    0x0000_0000_8040_2010,
    0x0000_0000_0080_4020,
    0x0000_0000_0000_8040,
    0x0000_0000_0000_0080,
];

const PAWN: [u64; 64] = init!(|sq, 64| {
    let bit = 1 << sq;
    ((bit & !A) << 7) | (bit << 8) | ((bit & !H) << 9)
});

const KNIGHT: [u64; 64] = init!(|sq, 64| {
    let n = 1 << sq;
    let h1 = ((n >> 1) & 0x7f7f_7f7f_7f7f_7f7f) | ((n << 1) & 0xfefe_fefe_fefe_fefe);
    let h2 = ((n >> 2) & 0x3f3f_3f3f_3f3f_3f3f) | ((n << 2) & 0xfcfc_fcfc_fcfc_fcfc);
    (h1 << 16) | (h1 >> 16) | (h2 << 8) | (h2 >> 8)
});

const fn bishop(sq: usize) -> u64 {
    let rank = sq / 8;
    let file = sq % 8;

    DIAGS[file + rank].swap_bytes() ^ DIAGS[7 + file - rank]
}

const fn rook(sq: usize) -> u64 {
    let rank = sq / 8;
    let file = sq % 8;

    (0xFF << (rank * 8)) ^ (A << file)
}

const fn queen(sq: usize) -> u64 {
    bishop(sq) | rook(sq)
}

const KING: [u64; 64] = init!(|sq, 64| {
    let mut k = 1 << sq;
    k |= (k << 8) | (k >> 8);
    k |= ((k & !A) >> 1) | ((k & !H) << 1);
    k ^ (1 << sq)
});<|MERGE_RESOLUTION|>--- conflicted
+++ resolved
@@ -12,24 +12,16 @@
 #[allow(non_upper_case_globals, dead_code)]
 pub const PolicyFileDefaultName: &str = "nn-06e27b5ef6e7.network";
 #[allow(non_upper_case_globals, dead_code)]
-<<<<<<< HEAD
 pub const CompressedPolicyName: &str = "nn-bef5cb915ecf.network";
-=======
-pub const CompressedPolicyName: &str = "nn-4b70c6924179.network";
 #[allow(non_upper_case_globals, dead_code)]
 pub const DatagenPolicyFileName: &str = "nn-6764ee301f3e.network";
->>>>>>> c89da0ff
 
 const QA: i16 = 128;
 const QB: i16 = 128;
 const FACTOR: i16 = 32;
 
-<<<<<<< HEAD
+#[cfg(not(feature = "datagen"))]
 pub const L1: usize = 16384;
-=======
-#[cfg(not(feature = "datagen"))]
-pub const L1: usize = 12288;
->>>>>>> c89da0ff
 
 #[cfg(feature = "datagen")]
 pub const L1: usize = 6144;
