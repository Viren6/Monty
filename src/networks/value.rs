--- conflicted
+++ resolved
@@ -13,11 +13,7 @@
 
 // DO NOT MOVE
 #[allow(non_upper_case_globals, dead_code)]
-<<<<<<< HEAD
 pub const ValueFileDefaultName: &str = "fast_quantised.bin";
-=======
-pub const ValueFileDefaultName: &str = "nn-09da29a4b6ed.network";
->>>>>>> 26b1f9d0
 #[allow(non_upper_case_globals, dead_code)]
 pub const CompressedValueName: &str = "nn-c1dd869bed55.network";
 #[allow(non_upper_case_globals, dead_code)]
@@ -28,12 +24,8 @@
 
 const L1: usize = 8192;
 
-<<<<<<< HEAD
 #[repr(C, align(64))]
 pub struct Align64<T, const N: usize>([T; N]);
-=======
-const L1: usize = 8192;
->>>>>>> 26b1f9d0
 
 #[repr(C, align(64))]
 pub struct ValueNetwork {
