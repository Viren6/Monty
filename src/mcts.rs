mod helpers;
mod params;

pub use helpers::SearchHelpers;
pub use params::MctsParams;

use crate::{
    chess::Move,
    tree::{Node, NodePtr, Tree},
    ChessState, GameState, PolicyNetwork, ValueNetwork,
};

use std::{
    sync::atomic::{AtomicBool, AtomicUsize, Ordering},
    thread,
    time::Instant,
};

#[derive(Clone, Copy)]
pub struct Limits {
    pub max_time: Option<u128>,
    pub opt_time: Option<u128>,
    pub max_depth: usize,
    pub max_nodes: usize,
}

#[derive(Default)]
pub struct SearchStats {
    pub total_nodes: AtomicUsize,
    pub total_iters: AtomicUsize,
    pub main_iters: AtomicUsize,
    pub avg_depth: AtomicUsize,
}

pub struct Searcher<'a> {
    root_position: ChessState,
    tree: &'a Tree,
    params: &'a MctsParams,
    policy: &'a PolicyNetwork,
    value: &'a ValueNetwork,
    abort: &'a AtomicBool,
}

impl<'a> Searcher<'a> {
    pub fn new(
        root_position: ChessState,
        tree: &'a Tree,
        params: &'a MctsParams,
        policy: &'a PolicyNetwork,
        value: &'a ValueNetwork,
        abort: &'a AtomicBool,
    ) -> Self {
        Self {
            root_position,
            tree,
            params,
            policy,
            value,
            abort,
        }
    }

    #[allow(clippy::too_many_arguments)]
    fn playout_until_full_main(
        &self,
        limits: &Limits,
        timer: &Instant,
        search_stats: &SearchStats,
        best_move: &mut Move,
        best_move_changes: &mut i32,
        previous_score: &mut f32,
        #[cfg(not(feature = "uci-minimal"))] uci_output: bool,
    ) {
        if self.playout_until_full_internal(search_stats, true, || {
            self.check_limits(
                limits,
                timer,
                search_stats,
                best_move,
                best_move_changes,
                previous_score,
                #[cfg(not(feature = "uci-minimal"))]
                uci_output,
            )
        }) {
            self.abort.store(true, Ordering::Relaxed);
        }
    }

    fn playout_until_full_worker(&self, search_stats: &SearchStats) {
        let _ = self.playout_until_full_internal(search_stats, false, || false);
    }

    fn playout_until_full_internal<F>(
        &self,
        search_stats: &SearchStats,
        main_thread: bool,
        mut stop: F,
    ) -> bool
    where
        F: FnMut() -> bool,
    {
        loop {
            let mut pos = self.root_position.clone();
            let mut this_depth = 0;

            if self
                .perform_one_iteration(&mut pos, self.tree.root_node(), &mut this_depth)
                .is_none()
            {
                return false;
            }

            search_stats.total_iters.fetch_add(1, Ordering::Relaxed);
            search_stats
                .total_nodes
                .fetch_add(this_depth, Ordering::Relaxed);
            if main_thread {
                search_stats.main_iters.fetch_add(1, Ordering::Relaxed);
            }

            // proven checkmate
            if self.tree[self.tree.root_node()].is_terminal() {
                return true;
            }

            // stop signal sent
            if self.abort.load(Ordering::Relaxed) {
                return true;
            }

            if stop() {
                return true;
            }
        }
    }

    #[allow(clippy::too_many_arguments)]
    fn check_limits(
        &self,
        limits: &Limits,
        timer: &Instant,
        search_stats: &SearchStats,
        best_move: &mut Move,
        best_move_changes: &mut i32,
        previous_score: &mut f32,
        #[cfg(not(feature = "uci-minimal"))] uci_output: bool,
    ) -> bool {
        let iters = search_stats.main_iters.load(Ordering::Relaxed);

        if search_stats.total_iters.load(Ordering::Relaxed) >= limits.max_nodes {
            return true;
        }

        if iters % 128 == 0 {
            if let Some(time) = limits.max_time {
                if timer.elapsed().as_millis() >= time {
                    return true;
                }
            }

            let (_, new_best_move, _) = self.get_best_action(self.tree.root_node());
            if new_best_move != *best_move {
                *best_move = new_best_move;
                *best_move_changes += 1;
            }
        }

        if iters % 4096 == 0 {
            if let Some(time) = limits.opt_time {
                let (should_stop, score) = SearchHelpers::soft_time_cutoff(
                    self,
                    timer,
                    *previous_score,
                    *best_move_changes,
                    iters,
                    time,
                );

                if should_stop {
                    return true;
                }

                if iters % 16384 == 0 {
                    *best_move_changes = 0;
                }

                *previous_score = if *previous_score == f32::NEG_INFINITY {
                    score
                } else {
                    (score + 2.0 * *previous_score) / 3.0
                };
            }
        }

        // define "depth" as the average depth of selection
        let total_depth = search_stats.total_nodes.load(Ordering::Relaxed)
            - search_stats.total_iters.load(Ordering::Relaxed);
        let new_depth = total_depth / search_stats.total_iters.load(Ordering::Relaxed);
        if new_depth > search_stats.avg_depth.load(Ordering::Relaxed) {
            search_stats.avg_depth.store(new_depth, Ordering::Relaxed);
            if new_depth >= limits.max_depth {
                return true;
            }

            #[cfg(not(feature = "uci-minimal"))]
            if uci_output {
                self.search_report(
                    new_depth,
                    timer,
                    search_stats.total_nodes.load(Ordering::Relaxed),
                );
            }
        }

        false
    }

    pub fn search(
        &self,
        threads: usize,
        limits: Limits,
        uci_output: bool,
        update_nodes: &mut usize,
    ) -> (Move, f32) {
        let timer = Instant::now();

        let node = self.tree.root_node();

        // the root node is added to an empty tree, **and not counted** towards the
        // total node count, in order for `go nodes 1` to give the expected result
        if self.tree.is_empty() {
            let ptr = self.tree.push_new_node().unwrap();

            assert_eq!(node, ptr);

            self.tree[ptr].clear();
            self.tree
                .expand_node(ptr, &self.root_position, self.params, self.policy, 1);

            let root_eval = self.root_position.get_value_wdl(self.value, self.params);
            self.tree[ptr].update(1.0 - root_eval);
        }
        // relabel preexisting root policies with root PST value
        else if self.tree[node].has_children() {
            self.tree
                .relabel_policy(node, &self.root_position, self.params, self.policy, 1);

            let first_child_ptr = { *self.tree[node].actions() };

            for action in 0..self.tree[node].num_actions() {
                let ptr = first_child_ptr + action;

                if ptr.is_null() || !self.tree[ptr].has_children() {
                    continue;
                }

                let mut position = self.root_position.clone();
                position.make_move(self.tree[ptr].parent_move());
                self.tree
                    .relabel_policy(ptr, &position, self.params, self.policy, 2);
            }
        }

        let search_stats = SearchStats::default();

        let mut best_move = Move::NULL;
        let mut best_move_changes = 0;
        let mut previous_score = f32::NEG_INFINITY;

        // search loop
        while !self.abort.load(Ordering::Relaxed) {
            thread::scope(|s| {
                s.spawn(|| {
                    self.playout_until_full_main(
                        &limits,
                        &timer,
                        &search_stats,
                        &mut best_move,
                        &mut best_move_changes,
                        &mut previous_score,
                        #[cfg(not(feature = "uci-minimal"))]
                        uci_output,
                    );
                });

                for _ in 0..threads - 1 {
                    s.spawn(|| self.playout_until_full_worker(&search_stats));
                }
            });

            if !self.abort.load(Ordering::Relaxed) {
                self.tree.flip(true, threads);
            }
        }

        *update_nodes += search_stats.total_nodes.load(Ordering::Relaxed);

        if uci_output {
            self.search_report(
                search_stats.avg_depth.load(Ordering::Relaxed).max(1),
                &timer,
                search_stats.total_nodes.load(Ordering::Relaxed),
            );
        }

        let (_, mov, q) = self.get_best_action(self.tree.root_node());
        (mov, q)
    }

    fn perform_one_iteration(
        &self,
        pos: &mut ChessState,
        ptr: NodePtr,
        depth: &mut usize,
    ) -> Option<f32> {
        *depth += 1;

        let hash = pos.hash();
        let node = &self.tree[ptr];

        let mut u = if node.is_terminal() || node.visits() == 0 {
            if node.visits() == 0 {
                node.set_state(pos.game_state());
            }

            // probe hash table to use in place of network
            if node.state() == GameState::Ongoing {
                if let Some(entry) = self.tree.probe_hash(hash) {
                    entry.q()
                } else {
                    self.get_utility(ptr, pos)
                }
            } else {
                self.get_utility(ptr, pos)
            }
        } else {
            // expand node on the second visit
            if node.is_not_expanded() {
                self.tree
                    .expand_node(ptr, pos, self.params, self.policy, *depth)?;
            }

            // this node has now been accessed so we need to move its
            // children across if they are in the other tree half
            self.tree.fetch_children(ptr)?;

            // select action to take via PUCT
            let action = self.pick_action(ptr, node);

            let first_child_ptr = { *node.actions() };
            let child_ptr = first_child_ptr + action;

            let mov = self.tree[child_ptr].parent_move();

            pos.make_move(mov);

            self.tree[child_ptr].inc_threads();

            // acquire lock to avoid issues with desynced setting of
            // game state between threads when threads > 1
            let lock = if self.tree[child_ptr].visits() == 0 {
                Some(node.actions_mut())
            } else {
                None
            };

            // descend further
            let maybe_u = self.perform_one_iteration(pos, child_ptr, depth);

            drop(lock);

            self.tree[child_ptr].dec_threads();

            let u = maybe_u?;

            self.tree
                .propogate_proven_mates(ptr, self.tree[child_ptr].state());

            u
        };

        // node scores are stored from the perspective
        // **of the parent**, as they are usually only
        // accessed from the parent's POV
        u = 1.0 - u;

        let new_q = node.update(u);
        self.tree.push_hash(hash, 1.0 - new_q);

        Some(u)
    }

    fn get_utility(&self, ptr: NodePtr, pos: &ChessState) -> f32 {
        match self.tree[ptr].state() {
            GameState::Ongoing => pos.get_value_wdl(self.value, self.params),
            GameState::Draw => 0.5,
            GameState::Lost(_) => 0.0,
            GameState::Won(_) => 1.0,
        }
    }

    fn pick_action(&self, ptr: NodePtr, node: &Node) -> usize {
        let is_root = ptr == self.tree.root_node();

        let cpuct = SearchHelpers::get_cpuct(self.params, node, is_root);
        let fpu = SearchHelpers::get_fpu(node);
        let expl_scale = SearchHelpers::get_explore_scaling(self.params, node);

        let expl = cpuct * expl_scale;

        self.tree.get_best_child_by_key(ptr, |child| {
            let mut q = SearchHelpers::get_action_value(child, fpu);

            // virtual loss
            let threads = f64::from(child.threads());
            if threads > 0.0 {
                let visits = f64::from(child.visits());
                let q2 = f64::from(q) * visits / (visits + threads);
                q = q2 as f32;
            }

            let u = expl * child.policy() / (1 + child.visits()) as f32;

            q + u
        })
    }

    fn search_report(&self, depth: usize, timer: &Instant, nodes: usize) {
        print!("info depth {depth} ");
        let (pv_line, score) = self.get_pv(depth);

        if score > 1.0 {
            print!("score mate {} ", (pv_line.len() + 1) / 2);
        } else if score < 0.0 {
            print!("score mate -{} ", pv_line.len() / 2);
        } else {
            let cp = Searcher::get_cp(score);
            print!("score cp {cp:.0} ");
        }

        let elapsed = timer.elapsed();
        let nps = nodes as f32 / elapsed.as_secs_f32();
        let ms = elapsed.as_millis();

        print!("time {ms} nodes {nodes} nps {nps:.0} pv");

        for mov in pv_line {
            print!(" {}", self.root_position.conv_mov_to_str(mov));
        }

        println!();
    }

    fn get_pv(&self, mut depth: usize) -> (Vec<Move>, f32) {
        let mate = self.tree[self.tree.root_node()].is_terminal();

        let (mut ptr, mut mov, q) = self.get_best_action(self.tree.root_node());

        let score = if !ptr.is_null() {
            match self.tree[ptr].state() {
                GameState::Lost(_) => 1.1,
                GameState::Won(_) => -0.1,
                GameState::Draw => 0.5,
                GameState::Ongoing => q,
            }
        } else {
            q
        };

        let mut pv = Vec::new();
        let half = self.tree.half() > 0;

        while (mate || depth > 0) && !ptr.is_null() && ptr.half() == half {
            pv.push(mov);
            let idx = self.tree.get_best_child(ptr);

            if idx == usize::MAX {
                break;
            }

            (ptr, mov, _) = self.get_best_action(ptr);
            depth = depth.saturating_sub(1);
        }

        (pv, score)
    }

    fn get_best_action(&self, node: NodePtr) -> (NodePtr, Move, f32) {
        let idx = self.tree.get_best_child(node);
        let ptr = *self.tree[node].actions() + idx;
        let child = &self.tree[ptr];
        (ptr, child.parent_move(), child.q())
    }

    fn get_cp(score: f32) -> f32 {
        let clamped_score = score.clamp(0.0, 1.0);
<<<<<<< HEAD
        let adjusted_score = (0.5 + (clamped_score - 0.5).powi(3) * 100.0).clamp(0.0, 0.99);
=======
        let adjusted_score = (0.5 + (clamped_score - 0.5).powi(3) * 100.0).clamp(0.01, 0.99);
>>>>>>> dae18b03
        -200.0 * (1.0 / adjusted_score - 1.0).ln()
    }

    pub fn display_moves(&self) {
        let first_child_ptr = { *self.tree[self.tree.root_node()].actions() };
        for action in 0..self.tree[self.tree.root_node()].num_actions() {
            let child = &self.tree[first_child_ptr + action];
            let mov = self.root_position.conv_mov_to_str(child.parent_move());
            let q = child.q() * 100.0;
            println!(
                "{mov} -> {q:.2}% V({}) S({})",
                child.visits(),
                child.state()
            );
        }
    }
}<|MERGE_RESOLUTION|>--- conflicted
+++ resolved
@@ -495,11 +495,7 @@
 
     fn get_cp(score: f32) -> f32 {
         let clamped_score = score.clamp(0.0, 1.0);
-<<<<<<< HEAD
-        let adjusted_score = (0.5 + (clamped_score - 0.5).powi(3) * 100.0).clamp(0.0, 0.99);
-=======
         let adjusted_score = (0.5 + (clamped_score - 0.5).powi(3) * 100.0).clamp(0.01, 0.99);
->>>>>>> dae18b03
         -200.0 * (1.0 / adjusted_score - 1.0).ln()
     }
 
