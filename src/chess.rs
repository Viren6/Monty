mod attacks;
mod board;
mod consts;
mod frc;
mod moves;

use crate::{
    networks::{Accumulator, POLICY_L1},
    MctsParams, PolicyNetwork, ValueNetwork,
};

pub use self::{attacks::Attacks, board::Board, frc::Castling, moves::Move};

#[derive(Clone, Copy, PartialEq, Eq, Debug, Default)]
pub enum GameState {
    #[default]
    Ongoing,
    Lost(u8),
    Draw,
    Won(u8),
}

impl From<GameState> for u16 {
    fn from(value: GameState) -> Self {
        match value {
            GameState::Ongoing => 0,
            GameState::Draw => 1 << 8,
            GameState::Lost(x) => (2 << 8) ^ u16::from(x),
            GameState::Won(x) => (3 << 8) ^ u16::from(x),
        }
    }
}

impl From<u16> for GameState {
    fn from(value: u16) -> Self {
        let discr = value >> 8;
        let x = value as u8;

        match discr {
            0 => GameState::Ongoing,
            1 => GameState::Draw,
            2 => GameState::Lost(x),
            3 => GameState::Won(x),
            _ => unreachable!(),
        }
    }
}

impl std::fmt::Display for GameState {
    fn fmt(&self, f: &mut std::fmt::Formatter<'_>) -> std::fmt::Result {
        match self {
            GameState::Ongoing => write!(f, "O"),
            GameState::Lost(n) => write!(f, "L{n}"),
            GameState::Won(n) => write!(f, "W{n}"),
            GameState::Draw => write!(f, "D"),
        }
    }
}

#[derive(Clone)]
pub struct ChessState {
    board: Board,
    castling: Castling,
    stack: Vec<u64>,
}

impl Default for ChessState {
    fn default() -> Self {
        Self::from_fen(Self::STARTPOS)
    }
}

impl ChessState {
<<<<<<< HEAD
    pub const STARTPOS: &'static str = STARTPOS;
    pub const BENCH_DEPTH: usize = 5;
=======
    pub const STARTPOS: &'static str = "rnbqkbnr/pppppppp/8/8/8/8/PPPPPPPP/RNBQKBNR w KQkq - 0 1";
    pub const BENCH_DEPTH: usize = 6;
>>>>>>> 28cedad4

    pub fn board(&self) -> Board {
        self.board
    }

    pub fn castling(&self) -> Castling {
        self.castling
    }

    pub fn conv_mov_to_str(&self, mov: Move) -> String {
        mov.to_uci(&self.castling)
    }

    pub fn from_fen(fen: &str) -> Self {
        let mut castling = Castling::default();
        let board = Board::parse_fen(fen, &mut castling);

        Self {
            board,
            castling,
            stack: Vec::new(),
        }
    }

    pub fn map_legal_moves<F: FnMut(Move)>(&self, f: F) {
        self.board.map_legal_moves(&self.castling, f);
    }

    pub fn game_state(&self) -> GameState {
        self.board.game_state(&self.castling, &self.stack)
    }

    pub fn hash(&self) -> u64 {
        self.board.hash()
    }

    pub fn make_move(&mut self, mov: Move) {
        self.stack.push(self.board.hash());
        self.board.make(mov, &self.castling);

        if self.board.halfm() == 0 {
            self.stack.clear();
        }
    }

    pub fn stm(&self) -> usize {
        self.board.stm()
    }

    pub fn get_policy_feats(&self, policy: &PolicyNetwork) -> Accumulator<i16, { POLICY_L1 / 2 }> {
        policy.hl(&self.board)
    }

    pub fn get_policy(
        &self,
        mov: Move,
        hl: &Accumulator<i16, { POLICY_L1 / 2 }>,
        policy: &PolicyNetwork,
    ) -> f32 {
        policy.get(&self.board, &mov, hl)
    }

    #[cfg(not(feature = "datagen"))]
    fn piece_count(&self, piece: usize) -> i32 {
        self.board.piece(piece).count_ones() as i32
    }

    pub fn get_value(&self, value: &ValueNetwork, _params: &MctsParams) -> i32 {
        const K: f32 = 400.0;
        let (win, draw, _) = value.eval(&self.board);

        let score = win + draw / 2.0;
        let cp = (-K * (1.0 / score.clamp(0.0, 1.0) - 1.0).ln()) as i32;

        #[cfg(not(feature = "datagen"))]
        {
            use consts::Piece;

            let mut mat = self.piece_count(Piece::KNIGHT) * _params.knight_value()
                + self.piece_count(Piece::BISHOP) * _params.bishop_value()
                + self.piece_count(Piece::ROOK) * _params.rook_value()
                + self.piece_count(Piece::QUEEN) * _params.queen_value();

            mat = _params.material_offset() + mat / _params.material_div1();

            cp * mat / _params.material_div2()
        }

        #[cfg(feature = "datagen")]
        cp
    }

    pub fn get_value_wdl(&self, value: &ValueNetwork, params: &MctsParams) -> f32 {
        1.0 / (1.0 + (-(self.get_value(value, params) as f32) / 400.0).exp())
    }

    pub fn perft(&self, depth: usize) -> u64 {
        perft::<true, true>(&self.board, depth as u8, &self.castling)
    }

    pub fn display(&self, policy: &PolicyNetwork) {
        let feats = self.get_policy_feats(policy);
        let mut moves = Vec::new();
        let mut max = f32::NEG_INFINITY;
        self.map_legal_moves(|mov| {
            let policy = self.get_policy(mov, &feats, policy);
            moves.push((mov, policy));

            if policy > max {
                max = policy;
            }
        });

        let mut total = 0.0;

        for (_, policy) in moves.iter_mut() {
            *policy = (*policy - max).exp();
            total += *policy;
        }

        for (_, policy) in moves.iter_mut() {
            *policy /= total;
        }

        let mut w = [0f32; 64];
        let mut count = [0; 64];

        for &(mov, policy) in moves.iter() {
            let fr = usize::from(mov.src());
            let to = usize::from(mov.to());

            w[fr] = w[fr].max(policy);
            w[to] = w[to].max(policy);

            count[fr] += 1;
            count[to] += 1;
        }

        let pcs = [
            ['p', 'n', 'b', 'r', 'q', 'k'],
            ['P', 'N', 'B', 'R', 'Q', 'K'],
        ];

        println!("+-----------------+");

        for i in (0..8).rev() {
            print!("|");

            for j in 0..8 {
                let sq = 8 * i + j;
                let pc = self.board.get_pc(1 << sq);
                let ch = if pc != 0 {
                    let is_white = self.board.piece(0) & (1 << sq) > 0;
                    pcs[usize::from(is_white)][pc - 2]
                } else {
                    '.'
                };

                if count[sq] > 0 {
                    let g = (255.0 * (2.0 * w[sq]).min(1.0)) as u8;
                    let r = 255 - g;
                    print!(" \x1b[38;2;{r};{g};0m{ch}\x1b[0m");
                } else {
                    print!(" \x1b[34m{ch}\x1b[0m");
                }
            }

            println!(" |");
        }

        println!("+-----------------+");
    }
}

fn perft<const ROOT: bool, const BULK: bool>(pos: &Board, depth: u8, castling: &Castling) -> u64 {
    let mut count = 0;

    if BULK && !ROOT && depth == 1 {
        pos.map_legal_moves(castling, |_| count += 1);
    } else {
        let leaf = depth == 1;

        pos.map_legal_moves(castling, |mov| {
            let mut tmp = *pos;
            tmp.make(mov, castling);

            let num = if !BULK && leaf {
                1
            } else {
                perft::<false, BULK>(&tmp, depth - 1, castling)
            };

            count += num;

            if ROOT {
                println!("{}: {num}", mov.to_uci(castling));
            }
        });
    }

    count
}<|MERGE_RESOLUTION|>--- conflicted
+++ resolved
@@ -71,13 +71,8 @@
 }
 
 impl ChessState {
-<<<<<<< HEAD
-    pub const STARTPOS: &'static str = STARTPOS;
+    pub const STARTPOS: &'static str = "rnbqkbnr/pppppppp/8/8/8/8/PPPPPPPP/RNBQKBNR w KQkq - 0 1";
     pub const BENCH_DEPTH: usize = 5;
-=======
-    pub const STARTPOS: &'static str = "rnbqkbnr/pppppppp/8/8/8/8/PPPPPPPP/RNBQKBNR w KQkq - 0 1";
-    pub const BENCH_DEPTH: usize = 6;
->>>>>>> 28cedad4
 
     pub fn board(&self) -> Board {
         self.board
