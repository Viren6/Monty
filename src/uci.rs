--- conflicted
+++ resolved
@@ -154,13 +154,12 @@
             tree.try_use_subtree(&pos, &None);
             let searcher = Searcher::new(pos, &tree, params, policy, value, &abort);
             let timer = Instant::now();
-<<<<<<< HEAD
 
             searcher.search(
+                1,
                 limits,
                 false,
                 &mut total_nodes,
-                &None,
                 #[cfg(feature = "datagen")]
                 false,
                 #[cfg(feature = "datagen")]
@@ -168,12 +167,6 @@
             );
 
             time += timer.elapsed().as_secs_f32();
-            tree = searcher.tree_and_board().0;
-
-=======
-            searcher.search(1, limits, false, &mut total_nodes);
-            time += timer.elapsed().as_secs_f32();
->>>>>>> 9fd5ae63
             tree.clear();
         }
 
@@ -277,13 +270,9 @@
     value: &ValueNetwork,
     threads: usize,
     stored_message: &mut Option<String>,
-<<<<<<< HEAD
     #[cfg(feature = "datagen")]
     temp: f32,
-) -> (Tree, ChessState) {
-=======
 ) {
->>>>>>> 9fd5ae63
     let mut max_nodes = i32::MAX as usize;
     let mut max_time = None;
     let mut max_depth = 256;
@@ -357,21 +346,18 @@
 
     std::thread::scope(|s| {
         s.spawn(|| {
-<<<<<<< HEAD
+            let searcher = Searcher::new(pos.clone(), tree, params, policy, value, &abort);
+
             let (mov, _) = searcher.search(
+                threads,
                 limits,
                 true,
                 &mut 0,
-                &prev,
                 #[cfg(feature = "datagen")]
                 false,
                 #[cfg(feature = "datagen")]
                 temp,
             );
-=======
-            let searcher = Searcher::new(pos.clone(), tree, params, policy, value, &abort);
-            let (mov, _) = searcher.search(threads, limits, true, &mut 0);
->>>>>>> 9fd5ae63
             println!("bestmove {}", pos.conv_mov_to_str(mov));
 
             if report_moves {
