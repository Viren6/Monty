--- conflicted
+++ resolved
@@ -402,7 +402,6 @@
             }
         })
     }
-<<<<<<< HEAD
 
     #[cfg(feature = "datagen")]
     pub fn get_best_child_temp(&self, ptr: NodePtr, temp: f32) -> usize {
@@ -440,75 +439,4 @@
 
         node.actions().len() - 1
     }
-
-    pub fn display(&self, idx: NodePtr, depth: usize) {
-        let mut bars = vec![true; depth + 1];
-        self.display_recurse(&Edge::new(idx, 0, 0), depth + 1, 0, &mut bars);
-    }
-
-    fn display_recurse(&self, edge: &Edge, depth: usize, ply: usize, bars: &mut [bool]) {
-        let node = &self[edge.ptr()];
-
-        if depth == 0 {
-            return;
-        }
-
-        let mut q = edge.q();
-        if ply % 2 == 0 {
-            q = 1.0 - q;
-        }
-
-        if ply > 0 {
-            for &bar in bars.iter().take(ply - 1) {
-                if bar {
-                    print!("\u{2502}   ");
-                } else {
-                    print!("    ");
-                }
-            }
-
-            if bars[ply - 1] {
-                print!("\u{251C}\u{2500}> ");
-            } else {
-                print!("\u{2514}\u{2500}> ");
-            }
-
-            let mov = Move::from(edge.mov()).to_string();
-
-            println!(
-                "{mov} Q({:.2}%) N({}) P({:.2}%) S({})",
-                q * 100.0,
-                edge.visits(),
-                edge.policy() * 100.0,
-                node.state(),
-            );
-        } else {
-            println!(
-                "root Q({:.2}%) N({})",
-                self.root_stats.q() * 100.0,
-                self.root_stats.visits(),
-            );
-        }
-
-        let mut active = Vec::new();
-        for action in node.actions().iter() {
-            if !action.ptr().is_null() {
-                active.push(action.clone());
-            }
-        }
-
-        let end = active.len() - 1;
-
-        for (i, action) in active.iter().enumerate() {
-            if i == end {
-                bars[ply] = false;
-            }
-            if action.visits() > 0 {
-                self.display_recurse(action, depth - 1, ply + 1, bars);
-            }
-            bars[ply] = true;
-        }
-    }
-=======
->>>>>>> fa7e36e6
 }