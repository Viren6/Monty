mod edge;
mod half;
mod hash;
mod node;
mod ptr;
mod stats;

pub use edge::Edge;
use half::TreeHalf;
use hash::{HashEntry, HashTable};
pub use node::Node;
pub use ptr::NodePtr;
pub use stats::ActionStats;

use std::{
    sync::atomic::{AtomicBool, Ordering},
    time::Instant,
};

use crate::{
    chess::{ChessState, Move},
    GameState,
};

pub struct Tree {
    tree: [TreeHalf; 2],
    half: AtomicBool,
    hash: HashTable,
    root_stats: ActionStats,
}

impl std::ops::Index<NodePtr> for Tree {
    type Output = Node;

    fn index(&self, index: NodePtr) -> &Self::Output {
        &self.tree[usize::from(index.half())][index]
    }
}

impl Tree {
    pub fn new_mb(mb: usize) -> Self {
        let bytes = mb * 1024 * 1024;
        Self::new(bytes / (48 + 20 * 20), bytes / 48 / 16)
    }

    fn new(tree_cap: usize, hash_cap: usize) -> Self {
        Self {
            tree: [
                TreeHalf::new(tree_cap / 2, false),
                TreeHalf::new(tree_cap / 2, true),
            ],
            half: AtomicBool::new(false),
            hash: HashTable::new(hash_cap / 4),
            root_stats: ActionStats::default(),
        }
    }

    pub fn half(&self) -> usize {
        usize::from(self.half.load(Ordering::Relaxed))
    }

    pub fn is_full(&self) -> bool {
        self.tree[self.half()].is_full()
    }

    pub fn copy_across(&self, from: NodePtr, to: NodePtr) {
        if from == to {
            return;
        }

        let f = &mut *self[from].actions_mut();
        let t = &mut *self[to].actions_mut();

        self[to].set_state(self[from].state());

        if f.is_empty() {
            return;
        }

        assert!(t.is_empty());

        std::mem::swap(f, t);
    }

    pub fn flip(&self, copy_across: bool) {
        let old_root_ptr = self.root_node();

        let old = usize::from(self.half.fetch_xor(true, Ordering::Relaxed));
        self.tree[old].clear_ptrs();
        self.tree[old ^ 1].clear();

        if copy_across {
            let new_root_ptr = self.tree[self.half()].push_new(GameState::Ongoing);
            self[new_root_ptr].clear();

            self.copy_across(old_root_ptr, new_root_ptr);
        }
    }

    #[must_use]
    pub fn push_new(&self, state: GameState) -> Option<NodePtr> {
        let new_ptr = self.tree[self.half()].push_new(state);

        if new_ptr.is_null() {
            None
        } else {
            Some(new_ptr)
        }
    }

    #[must_use]
    pub fn fetch_node(
        &self,
        pos: &ChessState,
        parent_ptr: NodePtr,
        ptr: NodePtr,
        action: usize,
    ) -> Option<NodePtr> {
        if ptr.is_null() {
            let actions = self[parent_ptr].actions_mut();

            let most_recent_ptr = actions[action].ptr();
            if !most_recent_ptr.is_null() {
                return Some(most_recent_ptr);
            }

            assert_eq!(ptr, most_recent_ptr);

            let state = pos.game_state();
            let new_ptr = self.push_new(state)?;

            actions[action].set_ptr(new_ptr);

            Some(new_ptr)
        } else if ptr.half() != self.half.load(Ordering::Relaxed) {
            let actions = self[parent_ptr].actions_mut();

            let most_recent_ptr = actions[action].ptr();
            if most_recent_ptr.half() == self.half.load(Ordering::Relaxed) {
                return Some(most_recent_ptr);
            }

            assert_eq!(ptr, most_recent_ptr);

            let new_ptr = self.push_new(GameState::Ongoing)?;

            self.copy_across(ptr, new_ptr);

            actions[action].set_ptr(new_ptr);

            Some(new_ptr)
        } else {
            Some(ptr)
        }
    }

    pub fn root_node(&self) -> NodePtr {
        NodePtr::new(self.half.load(Ordering::Relaxed), 0)
    }

    pub fn root_stats(&self) -> &ActionStats {
        &self.root_stats
    }

    pub fn edge_copy(&self, ptr: NodePtr, action: usize) -> Edge {
        self[ptr].actions()[action].clone()
    }

    pub fn update_edge_stats(&self, ptr: NodePtr, action: usize, result: f32) -> f32 {
        let actions = &self[ptr].actions();
        let edge = &actions[action];
        edge.update(result);
        edge.q()
    }

    pub fn probe_hash(&self, hash: u64) -> Option<HashEntry> {
        self.hash.get(hash)
    }

    pub fn push_hash(&self, hash: u64, wins: f32) {
        self.hash.push(hash, wins);
    }

    fn clear_halves(&self) {
        self.tree[0].clear();
        self.tree[1].clear();
        self.root_stats.clear();
    }

    pub fn clear(&mut self) {
        self.clear_halves();
        self.hash.clear();
    }

    pub fn is_empty(&self) -> bool {
        self.tree[0].is_empty() && self.tree[1].is_empty()
    }

    pub fn propogate_proven_mates(&self, ptr: NodePtr, child_state: GameState) {
        match child_state {
            // if the child node resulted in a loss, then
            // this node has a guaranteed win
            GameState::Lost(n) => self[ptr].set_state(GameState::Won(n + 1)),
            // if the child node resulted in a win, then check if there are
            // any non-won children, and if not, guaranteed loss for this node
            GameState::Won(n) => {
                let mut proven_loss = true;
                let mut max_win_len = n;
                for action in self[ptr].actions().iter() {
                    if action.ptr().is_null() {
                        proven_loss = false;
                        break;
                    } else if let GameState::Won(n) = self[action.ptr()].state() {
                        max_win_len = n.max(max_win_len);
                    } else {
                        proven_loss = false;
                        break;
                    }
                }

                if proven_loss {
                    self[ptr].set_state(GameState::Lost(max_win_len + 1));
                }
            }
            // nothing to do otherwise
            _ => {}
        }
    }

    pub fn try_use_subtree(&mut self, root: &ChessState, prev_board: &Option<ChessState>) {
        let t = Instant::now();

        if self.is_empty() {
            self.push_new(GameState::Ongoing).unwrap();
            return;
        }

        println!("info string attempting to reuse tree");

        let mut found = false;

        if let Some(board) = prev_board {
            println!("info string searching for subtree");

            let (root, stats) =
                self.recurse_find(self.root_node(), board, root, self.root_stats.clone(), 2);

            if !root.is_null() && self[root].has_children() {
                found = true;

                if root != self.root_node() {
                    self[self.root_node()].clear();
                    self.copy_across(root, self.root_node());
                    self.root_stats = stats;
                    println!("info string found subtree");
                } else {
                    println!("info string using current tree");
                }
            }
        }

        if !found {
            println!("info string no subtree found");
            self.clear_halves();
            self.flip(false);
            self.push_new(GameState::Ongoing).unwrap();
        }

        println!(
            "info string tree processing took {} microseconds",
            t.elapsed().as_micros()
        );
    }

    fn recurse_find(
        &self,
        start: NodePtr,
        this_board: &ChessState,
        board: &ChessState,
        stats: ActionStats,
        depth: u8,
    ) -> (NodePtr, ActionStats) {
        if this_board.is_same(board) {
            return (start, stats);
        }

        if start.is_null() || depth == 0 {
            return (NodePtr::NULL, ActionStats::default());
        }

        let node = &self[start];

        for action in node.actions().iter() {
            let child_idx = action.ptr();
            let mut child_board = this_board.clone();

            child_board.make_move(Move::from(action.mov()));

            let found =
                self.recurse_find(child_idx, &child_board, board, action.stats(), depth - 1);

            if !found.0.is_null() {
                return found;
            }
        }

        (NodePtr::NULL, ActionStats::default())
    }

    pub fn get_best_child_by_key<F: FnMut(&Edge) -> f32>(&self, ptr: NodePtr, mut key: F) -> usize {
        let mut best_child = usize::MAX;
        let mut best_score = f32::NEG_INFINITY;

        for (i, action) in self[ptr].actions().iter().enumerate() {
            let score = key(action);

            if score > best_score {
                best_score = score;
                best_child = i;
            }
        }

        best_child
    }

    pub fn get_best_child(&self, ptr: NodePtr) -> usize {
        self.get_best_child_by_key(ptr, |child| {
            if child.visits() == 0 {
                f32::NEG_INFINITY
            } else if !child.ptr().is_null() {
                match self[child.ptr()].state() {
                    GameState::Lost(n) => 1.0 + f32::from(n),
                    GameState::Won(n) => f32::from(n) - 256.0,
                    GameState::Draw => 0.5,
                    GameState::Ongoing => child.q(),
                }
            } else {
                child.q()
            }
        })
    }

<<<<<<< HEAD
    #[cfg(feature = "datagen")]
    pub fn get_best_child_temp(&self, ptr: i32, temp: f32) -> usize {
        use rand::prelude::*;
        use rand_distr::Uniform;

        if temp == 0.0 {
            return self.get_best_child(ptr);
        }

        let mut rng = rand::thread_rng();
        let dist = Uniform::new(0.0, 1.0);
        let rand = dist.sample(&mut rng);

        let node = &self[ptr];

        let mut total = 0.0;
        let mut distribution = vec![0.0; node.actions().len()];
        let t = 1.0 / f64::from(temp);

        for (i, action) in node.actions().iter().enumerate() {
            distribution[i] = f64::from(action.visits()).powf(t);
            total += distribution[i];
        }

        let mut cumulative = 0.0;

        for (i, weight) in distribution.iter().enumerate() {
            cumulative += weight;

            if cumulative / total > rand {
                return i;
            }
        }

        node.actions().len() - 1
    }

    pub fn display(&self, idx: i32, depth: usize) {
=======
    pub fn display(&self, idx: NodePtr, depth: usize) {
>>>>>>> 9fd5ae63
        let mut bars = vec![true; depth + 1];
        self.display_recurse(&Edge::new(idx, 0, 0), depth + 1, 0, &mut bars);
    }

    fn display_recurse(&self, edge: &Edge, depth: usize, ply: usize, bars: &mut [bool]) {
        let node = &self[edge.ptr()];

        if depth == 0 {
            return;
        }

        let mut q = edge.q();
        if ply % 2 == 0 {
            q = 1.0 - q;
        }

        if ply > 0 {
            for &bar in bars.iter().take(ply - 1) {
                if bar {
                    print!("\u{2502}   ");
                } else {
                    print!("    ");
                }
            }

            if bars[ply - 1] {
                print!("\u{251C}\u{2500}> ");
            } else {
                print!("\u{2514}\u{2500}> ");
            }

            let mov = Move::from(edge.mov()).to_string();

            println!(
                "{mov} Q({:.2}%) N({}) P({:.2}%) S({})",
                q * 100.0,
                edge.visits(),
                edge.policy() * 100.0,
                node.state(),
            );
        } else {
            println!(
                "root Q({:.2}%) N({})",
                self.root_stats.q() * 100.0,
                self.root_stats.visits(),
            );
        }

        let mut active = Vec::new();
        for action in node.actions().iter() {
            if !action.ptr().is_null() {
                active.push(action.clone());
            }
        }

        let end = active.len() - 1;

        for (i, action) in active.iter().enumerate() {
            if i == end {
                bars[ply] = false;
            }
            if action.visits() > 0 {
                self.display_recurse(action, depth - 1, ply + 1, bars);
            }
            bars[ply] = true;
        }
    }
}<|MERGE_RESOLUTION|>--- conflicted
+++ resolved
@@ -340,9 +340,8 @@
         })
     }
 
-<<<<<<< HEAD
     #[cfg(feature = "datagen")]
-    pub fn get_best_child_temp(&self, ptr: i32, temp: f32) -> usize {
+    pub fn get_best_child_temp(&self, ptr: NodePtr, temp: f32) -> usize {
         use rand::prelude::*;
         use rand_distr::Uniform;
 
@@ -378,10 +377,7 @@
         node.actions().len() - 1
     }
 
-    pub fn display(&self, idx: i32, depth: usize) {
-=======
     pub fn display(&self, idx: NodePtr, depth: usize) {
->>>>>>> 9fd5ae63
         let mut bars = vec![true; depth + 1];
         self.display_recurse(&Edge::new(idx, 0, 0), depth + 1, 0, &mut bars);
     }
